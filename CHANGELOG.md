# Changelog

## In Progress (Next)

<<<<<<< HEAD
## In Progress (Current)
=======
## 0.11.10 (March 26, 2019)

- Fixed a bug where `onClose` event was not notified on closing of the WebSocket connection.

## 0.11.9 (March 25, 2019)
>>>>>>> f9a0d093

- Added an option to specify the amount of time in milliseconds between each keep alive messages.

## 0.11.8 (March 22, 2019)

- Passing socket event to `onError` and `onClose` event handlers.
- Added `trace_id` to error type.

## 0.11.7 (March 21, 2019)

- Added possibility to pass undocumented options.

## 0.11.6 (December 02, 2018)

- Fixed `with_progress` accepting a `number` and not a `boolean`.

## 0.11.5 (November 28, 2018)

- Updated multi contracts example to use the new `accounts` parameter.
- Updated library to support new version of `get_action_traces` (added `accounts`, `receivers` and `action_names`).

### Deprecations

Those are deprecation notices, they are still available in the current pre-release major version
(`0.11.x` in this case). You are welcome to upgrade right now however.

- Renamed `GetActionTracesMessageData#account` to `GetActionTracesMessageData#accounts`.
- Renamed `GetActionTracesMessageData#receiver` to `GetActionTracesMessageData#receivers`.
- Renamed `GetActionTracesMessageData#action_name` to `GetActionTracesMessageData#action_names`.

## 0.11.4 (November 22, 2018)

- Fix back to back connect()

## 0.11.3 (November 16, 2018)

- Reverted `Fix client connection flow`, this was preventing examples from running correctly.

## 0.11.2 (November 16, 2018)

- Fixed version
- Fix DBOp interface
- Fix client connection flow
- Update examples

## 0.11.1 (November 9, 2018)

- Fixed README to read `getTransactionLifecycle` in the API section.

## 0.11.0 (November 9, 2018)

### Breaking Changes

- Renamed `EoswsClient.getTransaction` to `EoswsClient.getTransactionLifecycle`.
- Renamed `getTransactionMessage` to `getTransactionLifecycleMessage`.
- Renamed `OutboundMessageType.TRANSACTION` to `OutboundMessageType.TRANSACTION_LIFECYCLE`.

## 0.10.0 (November 9, 2018)

### Breaking Changes

- Removed all previous code, everything has been replaced by a proper `EoswsClient` object.

#### Package

The previous package was mostly released on name `eosws`. The package has been migrated to
our `dfuse` branding instead, so first, you will need to update that.

    yarn remove eosws
    yarn add @dfuse/eosws-js

or using NPM:

    npm uninstall --save @dfuse/eosws-js
    npm install --save @dfuse/eosws-js

#### Listening

Instead of:

    import { get_actions, parse_actions } from 'eoswjs'

    const endpoint = 'mainnet.eos.dfuse.io'
    const origin = 'https://example.com'
    const token = '<Paste your API token here>'

    const ws = new WebSocket(`wss://${endpoint}/v1/stream?token=${token}`, { origin })

    ws.onopen = () => {
      ws.send(get_actions({ account: 'eosio.token', action_name: 'transfer' }))
    }

    ws.onmessage = (message) => {
      const actions = parse_actions(message.data)

      if (actions) {
        const { from, to, quantity, memo } = actions.data.trace.act.data
        console.log(from, to, quantity, memo)
      }
    }

You should replace with:

    import { EoswsClient, createEoswsSocket, InboundMessageType } from '@dfuse/eosws-js'

    const endpoint = 'mainnet.eos.dfuse.io'
    const token = '<Paste your API token here>'
    const client = new EoswsClient(createEoswsSocket(() =>
        new WebSocket(`wss://${endpoint}/v1/stream?token=${token}`, { origin: 'https://example.com' })))

    client.connect().then(() => {
        client
            .getActionTraces({ account: 'eosio.token', action_name: 'transfer' })
            .onMessage((message) => {
                if (message.type === InboundMessageType.ACTION_TRACE) {
                    const { from, to, quantity, memo } = message.data.trace.act.data
                    console.log(from, to, quantity, memo)
                }
            })
    })

#### Parsing Messages

This functionality has been removed completely, you will need to make the checking by "hand":

    onMessage = (message) => {
        if (message.type === 'action_trace') {
            console.log('Action trace, do something useful.')
        }
    }

#### Creating Messages

If you only want to create messages, the functionality is still available. Instead of doing:

    import { get_actions } from 'eoswjs'

    // ... WebSocket stuff here

    ws.send(get_actions({ account: 'eosio.token', action_name: 'transfer' }))

Do this instead:

    import { getActionTracesMessage } from '@dfuse/eosws-js'

    ws.send(getActionTracesMessage({ account: 'eosio.token', action_name: 'transfer' }))

Here the list of available message constructors:

- `getActionTracesMessage`
- `getTableRowsMessage`
- `getTransactionLifecycleMessage`

**Note** Those constructors are not documented yet as part of the API and might be removed
in the future, this has not been decided yet. Refer to the [src/message/outbound.ts](./src/message/outbound.ts)
file for available parameters for each constructors.

### Improvements

- Added a proper `EoswsSocket` that automatically re-connects on abnormal closing.
- Added a proper `EoswsClient` to wrap all operations correctly.
- Overhaul of examples and supporting documentation.

## 0.9.2 (October 31, 2018)

- On `get_actions` & `get_table_deltas` only has two params (data parameters & optional parameters) both as defined as Objects.
- On `get_actions`, `receiver` is now optional and defaults to the same value as `account`.
- The `get_table_deltas` request was renamed to `get_table_rows`.<|MERGE_RESOLUTION|>--- conflicted
+++ resolved
@@ -2,15 +2,13 @@
 
 ## In Progress (Next)
 
-<<<<<<< HEAD
 ## In Progress (Current)
-=======
+
 ## 0.11.10 (March 26, 2019)
 
 - Fixed a bug where `onClose` event was not notified on closing of the WebSocket connection.
 
 ## 0.11.9 (March 25, 2019)
->>>>>>> f9a0d093
 
 - Added an option to specify the amount of time in milliseconds between each keep alive messages.
 
